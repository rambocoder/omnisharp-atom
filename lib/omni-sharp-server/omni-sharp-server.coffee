--- conflicted
+++ resolved
@@ -1,125 +1,120 @@
-fs = require('fs')
-spawn = require('child_process').spawn
-BrowserWindow = require('remote').require('browser-window')
-OmnisharpLocation = require('omnisharp-server-roslyn-binaries')
-findFreePort = require('freeport')
-
-module.exports =
-  class OmniSharpServer
-    instance = null
-
-    # MVVM relies on evaling expressions that we are not allowed to do
-    # in the sandboxed atom editor so all states needs to be truethy
-    # there is a loophole package to enable Function/parse/eval but
-    # I did not get it to work
-
-    @vm:
-      isNotLoading: true
-      isLoading: false
-      isOff: true
-      isNotOff: false
-      isOn: false
-      isNotReady: true
-      isReady: false
-      isNotError: true
-      isError: false
-
-      isLoadingOrReady: false
-
-      state: "off"
-      previousState: "off"
-
-    atom.on "omni-sharp-server:state-change", (state) =>
-      @vm.previousState = @vm.state
-      @vm.state = state
-
-      @vm.isOn = state == "on"
-      @vm.isOff = state == "off"
-      @vm.isNotOff = state != "off"
-
-      #if we recieve off after error prefer to stay in error mode
-      @vm.isError = state == "error" || (state == "off" && @vm.previousState == "error")
-      @vm.isNotError = !@vm.isError
-      @vm.isOffOrError = @vm.isError || @vm.isOff
-      @vm.isOffAndNotError = !@vm.isError && @vm.isOff
-
-      @vm.isLoading = state == "loading"
-      @vm.isNotLoading = state != "loading"
-
-      @vm.isReady = state == "ready"
-      @vm.isNotReady = !@vm.isReady
-
-      @vm.isLoadingOrReady = state == "ready" || state == "loading"
-      @vm.isLoadingOrReadyOrError = @vm.isLoadingOrReady || @vm.isError
-
-
-      @vm.iconText = if @vm.isError then "omni error occured" else ""
-
-      atom.emit "omni-sharp-server:state-change-complete", state
-
-
-    class OmniSharpServerInstance
-      packageDir = atom.packages.packageDirPaths[0];
-      #location = "#{packageDir}/omnisharp-atom/server/OmniSharp/bin/Debug/OmniSharp.exe"
-      location = OmnisharpLocation
-
-      start: () ->
-<<<<<<< HEAD
-        useMono = false #process.platform isnt "win32"
-        executablePath = if useMono then "mono" else location
-=======
-        useMono = process.platform isnt "win32"
-        executablePath = location
->>>>>>> 895ebc3f
-
-        findFreePort (err, port) =>
-          if err
-            return console.error "error finding freeport: ", err
-
-          @port = port
-          serverArguments = [ "-s", "#{atom?.project?.getPaths()[0]}", "-p", port]
-
-          @child = spawn(executablePath, serverArguments)
-          atom.emit "omni-sharp-server:start", @child.pid, port
-          atom.emit "omni-sharp-server:state-change", "loading"
-          @child.stdout.on 'data', @out
-          @child.stderr.on 'data', @err
-          @child.on 'close', @close
-          @child.on 'error', @err
-
-      out: (data) =>
-        s = data.toString()
-        if s.match(/Solution has finished loading/)?.length > 0
-          atom.emit "omni-sharp-server:ready", @child.pid
-          atom.emit "omni-sharp-server:state-change", "ready"
-
-        if s.match(/Detected an OmniSharp instance already running on port/)?.length > 0
-          atom.emit "omni-sharp-server:error"
-          atom.emit "omni-sharp-server:state-change", "error"
-          @stop()
-
-        atom.emit "omni-sharp-server:out", s
-
-      err: (data) =>
-        friendlyMessage = @parseError(data)
-        atom.emit "omni-sharp-server:err", friendlyMessage
-
-      close: (data) =>
-        atom.emit "omni-sharp-server:close", data
-        atom.emit "omni-sharp-server:state-change", "off"
-        @port = null
-
-      stop: () ->
-        @child?.kill "SIGKILL"
-        @child = null
-
-      toggle: () -> if @child then @stop() else @start()
-
-      parseError: (data) ->
-        message = data.toString()
-        if data.code == 'ENOENT' and data.path == 'mono'
-          message = 'mono could not be found, please ensure it is installed and in your path'
-        message
-
-    @get: () ->
-      instance ?= new OmniSharpServerInstance()+fs = require('fs')
+spawn = require('child_process').spawn
+BrowserWindow = require('remote').require('browser-window')
+OmnisharpLocation = require('omnisharp-server-roslyn-binaries')
+findFreePort = require('freeport')
+
+module.exports =
+  class OmniSharpServer
+    instance = null
+
+    # MVVM relies on evaling expressions that we are not allowed to do
+    # in the sandboxed atom editor so all states needs to be truethy
+    # there is a loophole package to enable Function/parse/eval but
+    # I did not get it to work
+
+    @vm:
+      isNotLoading: true
+      isLoading: false
+      isOff: true
+      isNotOff: false
+      isOn: false
+      isNotReady: true
+      isReady: false
+      isNotError: true
+      isError: false
+
+      isLoadingOrReady: false
+
+      state: "off"
+      previousState: "off"
+
+    atom.on "omni-sharp-server:state-change", (state) =>
+      @vm.previousState = @vm.state
+      @vm.state = state
+
+      @vm.isOn = state == "on"
+      @vm.isOff = state == "off"
+      @vm.isNotOff = state != "off"
+
+      #if we recieve off after error prefer to stay in error mode
+      @vm.isError = state == "error" || (state == "off" && @vm.previousState == "error")
+      @vm.isNotError = !@vm.isError
+      @vm.isOffOrError = @vm.isError || @vm.isOff
+      @vm.isOffAndNotError = !@vm.isError && @vm.isOff
+
+      @vm.isLoading = state == "loading"
+      @vm.isNotLoading = state != "loading"
+
+      @vm.isReady = state == "ready"
+      @vm.isNotReady = !@vm.isReady
+
+      @vm.isLoadingOrReady = state == "ready" || state == "loading"
+      @vm.isLoadingOrReadyOrError = @vm.isLoadingOrReady || @vm.isError
+
+
+      @vm.iconText = if @vm.isError then "omni error occured" else ""
+
+      atom.emit "omni-sharp-server:state-change-complete", state
+
+
+    class OmniSharpServerInstance
+      packageDir = atom.packages.packageDirPaths[0];
+      #location = "#{packageDir}/omnisharp-atom/server/OmniSharp/bin/Debug/OmniSharp.exe"
+      location = OmnisharpLocation
+
+      start: () ->
+        useMono = process.platform isnt "win32"
+        executablePath = location
+
+        findFreePort (err, port) =>
+          if err
+            return console.error "error finding freeport: ", err
+
+          @port = port
+          serverArguments = [ "-s", atom?.project?.getPaths()[0], "-p", port]
+
+          @child = spawn(executablePath, serverArguments)
+          atom.emit "omni-sharp-server:start", @child.pid, port
+          atom.emit "omni-sharp-server:state-change", "loading"
+          @child.stdout.on 'data', @out
+          @child.stderr.on 'data', @err
+          @child.on 'close', @close
+          @child.on 'error', @err
+
+      out: (data) =>
+        s = data.toString()
+        if s.match(/Solution has finished loading/)?.length > 0
+          atom.emit "omni-sharp-server:ready", @child.pid
+          atom.emit "omni-sharp-server:state-change", "ready"
+
+        if s.match(/Detected an OmniSharp instance already running on port/)?.length > 0
+          atom.emit "omni-sharp-server:error"
+          atom.emit "omni-sharp-server:state-change", "error"
+          @stop()
+
+        atom.emit "omni-sharp-server:out", s
+
+      err: (data) =>
+        friendlyMessage = @parseError(data)
+        atom.emit "omni-sharp-server:err", friendlyMessage
+
+      close: (data) =>
+        atom.emit "omni-sharp-server:close", data
+        atom.emit "omni-sharp-server:state-change", "off"
+        @port = null
+
+      stop: () ->
+        @child?.kill "SIGKILL"
+        @child = null
+
+      toggle: () -> if @child then @stop() else @start()
+
+      parseError: (data) ->
+        message = data.toString()
+        if data.code == 'ENOENT' and data.path == 'mono'
+          message = 'mono could not be found, please ensure it is installed and in your path'
+        message
+
+    @get: () ->
+      instance ?= new OmniSharpServerInstance()