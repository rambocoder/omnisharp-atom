--- conflicted
+++ resolved
@@ -32,20 +32,14 @@
         })
     }
 
-<<<<<<< HEAD
-    public static req<TRequest, TResponse>(path: string, event: string, data?: TRequest, editor?: Atom.TextEditor): Promise<TResponse> {
+    public static req<TRequest extends OmniSharp.Request, TResponse>(path: string, event: string, data?: TRequest, editor?: Atom.TextEditor): Promise<TResponse> {
         var context = Omni.getEditorContext(editor);
         if (!context) {
             return Promise.reject<any>("no editor context found");
         }
         var fullData = <TRequest>_.extend({}, context, data);
         var result = Omni._req<TRequest, TResponse>(path, event, fullData, editor);
-=======
-    public static req<TRequest extends OmniSharp.Request, TResponse>(path: string, event: string, data?: TRequest, editor?: Atom.TextEditor): Promise<TResponse> {
-        var result = Omni._req<TRequest, TResponse>(path, event, data, editor);
->>>>>>> cdfbd67b
 
-        result.catch(function(data) {
             var ref;
             if (typeof data !== 'string') {
                 console.error(data.statusCode != null, (ref = data.options) != null ? ref.uri : void 0);
@@ -73,11 +67,7 @@
         return result;
     }
 
-<<<<<<< HEAD
     private static _req<TRequest, TResponse>(path: string, event: string, data: TRequest, editor: Atom.TextEditor): Promise<TResponse> {
-=======
-    private static _req<TRequest extends OmniSharp.Request, TResponse>(path: string, event: string, data : TRequest, editor: Atom.TextEditor): Promise<TResponse> {
->>>>>>> cdfbd67b
         if (OmniSharpServer.vm.isNotReady) {
             return Promise.reject<any>("omnisharp not ready");
         }
@@ -139,17 +129,10 @@
     }
 
     public static autocomplete(wordToComplete: string) {
-<<<<<<< HEAD
         var data: OmniSharp.AutoCompleteRequest = {
-            wordToComplete: wordToComplete,
-            wantDocumentationForEveryCompletionResult: false,
-            wantKind: true
-=======
-        var data : OmniSharp.AutoCompleteRequest = {
             WordToComplete: wordToComplete,
             WantDocumentationForEveryCompletionResult: false,
             WantKind: true
->>>>>>> cdfbd67b
         };
         return Omni.req<OmniSharp.AutoCompleteRequest, OmniSharp.AutoCompleteResponse[]>("autocomplete", "autocomplete", data);
     }
