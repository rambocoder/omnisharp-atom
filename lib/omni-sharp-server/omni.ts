import OmniSharpServer = require('./omni-sharp-server')
import Url = require("url")
import _ = require("lodash")
import Promise = require("bluebird")
// TODO: Make .d.ts and submit to DefinitelyTyped?
<<<<<<< HEAD
var request: (options: any) => Promise<string> = require("request-promise")
=======
var request: (options: any) => Promise<any> = require("request-promise")
>>>>>>> 87256468

class Omni {
    public static getEditorContext(editor: Atom.TextEditor) {
        editor = editor || atom.workspace.getActiveTextEditor();
        if (!editor) {
            return;
        }
        var marker = editor.getCursorBufferPosition();
        // TODO: Cleanup get lines when .d.ts returns `string[]`` instead of `string`
        var buffer = (<any>editor.buffer.getLines()).join('\n');
        return {
            column: marker.column + 1,
            filename: editor.getURI(),
            line: marker.row + 1,
            // TODO: Update atom.d.ts?
            buffer: buffer
        }
    }

    private static _uri(path: string, query?: string) {
        var port = OmniSharpServer.get().port;
        return Url.format({
            hostname: "localhost",
            protocol: "http",
            port: port,
            pathname: path,
            query: query
        })
    }

<<<<<<< HEAD
    public static req<TRequest, TResponse>(path: string, event: string, data?: TRequest, editor?: Atom.TextEditor): Promise<TResponse> {
        var result = Omni._req<TRequest, TResponse>(path, event, data, editor);

        result.catch(data => {
=======
    public static req(path: string, event: string, d?: any, editor?: Atom.TextEditor) : Promise<any> {
        var context = Omni.getEditorContext(editor);
        if (!context) {
            return Promise.reject("no editor context found");
        }
        var fullData = _.extend({}, context, d);
        return Omni._req(path, event, fullData, editor).catch(function(data) {
>>>>>>> 87256468
            var ref;
            if (typeof data !== 'string') {
                console.error(data.statusCode != null, (ref = data.options) != null ? ref.uri : void 0);
            }
<<<<<<< HEAD
        })

        return result;
    }

    private static _req<TRequest, TResponse>(path: string, event: string, data : TRequest, editor: Atom.TextEditor): Promise<TResponse> {
=======
        });
    }

    public static reql(path: string, event: string, d?: any, editor?: Atom.TextEditor) : Promise<any> {
        var context = Omni.getEditorContext(editor);
        if (!context) {
            return Promise.reject("no editor context found");
        }
        var fullData = _.extend([], [context], d);
        return Omni._req(path, event, fullData, editor).catch(function(data) {
            var ref;
            if (typeof data !== 'string') {
                return console.error(data.statusCode != null, (ref = data.options) != null ? ref.uri : void 0);
            }
        });
    }

    private static _req(path: string, event: string, fullData, editor: Atom.TextEditor): Promise<any> {
>>>>>>> 87256468
        if (OmniSharpServer.vm.isNotReady) {
            return Promise.reject<any>("omnisharp not ready");
        }

        var context = Omni.getEditorContext(editor);
        if (!context) {
            return Promise.reject<any>("no editor context found");
        }

        return request({
            uri: Omni._uri(path),
            method: "POST",
            json: true,
<<<<<<< HEAD
            body: _.extend({}, context, data)
=======
            body: fullData
>>>>>>> 87256468
        }).then(function(data) {
            var parsedData;
            try {
                parsedData = JSON.parse(data);
            } catch (_error) {
                parsedData = data;
            } finally {
                atom.emitter.emit("omni:" + event, parsedData);
                console.log("omni:" + event, parsedData);
            }
            return <TResponse>parsedData;
        })
    }

    public static syntaxErrors() {
        return Omni.req("syntaxErrors", "syntax-errors");
    }

    public static codecheck(buffer, editor) {
        return Omni.req<OmniSharp.Request, OmniSharp.QuickFixResponse>("codecheck", "quick-fixes", null, editor);
    }

    public static findUsages() {
        return Omni.req<OmniSharp.Request, OmniSharp.QuickFixResponse>("findUsages", "find-usages");
    }

    public static goToDefinition() {
        return Omni.req<OmniSharp.Request, OmniSharp.GotoDefinitionResponse>("gotoDefinition", "navigate-to");
    }

    public static fixUsings() {
        return Omni.req("fixUsings", "code-format");
    }

    public static codeFormat() {
        return Omni.req<OmniSharp.Request, OmniSharp.CodeFormatResponse>("codeFormat", "code-format");
    }

    public static build() {
        return Omni.req("buildcommand", "build-command");
    }

<<<<<<< HEAD
    public static autocomplete(wordToComplete: string) {
        var data : OmniSharp.AutoCompleteRequest = {
=======
    public static packageRestore() {
        Omni.reql("filesChanged", "package-restore");
    }

    public static autocomplete(wordToComplete) {
        var data = {
>>>>>>> 87256468
            wordToComplete: wordToComplete,
            wantDocumentationForEveryCompletionResult: false,
            wantKind: true
        };
        return Omni.req<OmniSharp.AutoCompleteRequest, OmniSharp.AutoCompleteResponse[]>("autocomplete", "autocomplete", data);
    }

    public static rename(wordToRename) {
        var data = {
            renameTo: wordToRename
        };
        return Omni.req("rename", "rename", data);
    }
}

export = Omni<|MERGE_RESOLUTION|>--- conflicted
+++ resolved
@@ -3,11 +3,7 @@
 import _ = require("lodash")
 import Promise = require("bluebird")
 // TODO: Make .d.ts and submit to DefinitelyTyped?
-<<<<<<< HEAD
 var request: (options: any) => Promise<string> = require("request-promise")
-=======
-var request: (options: any) => Promise<any> = require("request-promise")
->>>>>>> 87256468
 
 class Omni {
     public static getEditorContext(editor: Atom.TextEditor) {
@@ -38,51 +34,43 @@
         })
     }
 
-<<<<<<< HEAD
     public static req<TRequest, TResponse>(path: string, event: string, data?: TRequest, editor?: Atom.TextEditor): Promise<TResponse> {
-        var result = Omni._req<TRequest, TResponse>(path, event, data, editor);
-
-        result.catch(data => {
-=======
-    public static req(path: string, event: string, d?: any, editor?: Atom.TextEditor) : Promise<any> {
         var context = Omni.getEditorContext(editor);
         if (!context) {
-            return Promise.reject("no editor context found");
+            return Promise.reject<any>("no editor context found");
         }
-        var fullData = _.extend({}, context, d);
-        return Omni._req(path, event, fullData, editor).catch(function(data) {
->>>>>>> 87256468
+        var fullData = <TRequest>_.extend({}, context, data);
+        var result = Omni._req<TRequest, TResponse>(path, event, fullData, editor);
+
+        result.catch(function(data) {
             var ref;
             if (typeof data !== 'string') {
                 console.error(data.statusCode != null, (ref = data.options) != null ? ref.uri : void 0);
             }
-<<<<<<< HEAD
-        })
+        });
 
         return result;
     }
 
-    private static _req<TRequest, TResponse>(path: string, event: string, data : TRequest, editor: Atom.TextEditor): Promise<TResponse> {
-=======
+    public static reql<TRequest, TResponse>(path: string, event: string, data?: TRequest, editor?: Atom.TextEditor): Promise<TResponse> {
+        var context = Omni.getEditorContext(editor);
+        if (!context) {
+            return Promise.reject<any>("no editor context found");
+        }
+        var fullData = <TRequest>_.extend([], [context], data);
+        var result = Omni._req<TRequest, TResponse>(path, event, fullData, editor);
+
+        result.catch(function(data) {
+            var ref;
+            if (typeof data !== 'string') {
+                console.error(data.statusCode != null, (ref = data.options) != null ? ref.uri : void 0);
+            }
         });
+
+        return result;
     }
 
-    public static reql(path: string, event: string, d?: any, editor?: Atom.TextEditor) : Promise<any> {
-        var context = Omni.getEditorContext(editor);
-        if (!context) {
-            return Promise.reject("no editor context found");
-        }
-        var fullData = _.extend([], [context], d);
-        return Omni._req(path, event, fullData, editor).catch(function(data) {
-            var ref;
-            if (typeof data !== 'string') {
-                return console.error(data.statusCode != null, (ref = data.options) != null ? ref.uri : void 0);
-            }
-        });
-    }
-
-    private static _req(path: string, event: string, fullData, editor: Atom.TextEditor): Promise<any> {
->>>>>>> 87256468
+    private static _req<TRequest, TResponse>(path: string, event: string, data: TRequest, editor: Atom.TextEditor): Promise<TResponse> {
         if (OmniSharpServer.vm.isNotReady) {
             return Promise.reject<any>("omnisharp not ready");
         }
@@ -96,11 +84,7 @@
             uri: Omni._uri(path),
             method: "POST",
             json: true,
-<<<<<<< HEAD
-            body: _.extend({}, context, data)
-=======
-            body: fullData
->>>>>>> 87256468
+            body: data
         }).then(function(data) {
             var parsedData;
             try {
@@ -143,17 +127,12 @@
         return Omni.req("buildcommand", "build-command");
     }
 
-<<<<<<< HEAD
-    public static autocomplete(wordToComplete: string) {
-        var data : OmniSharp.AutoCompleteRequest = {
-=======
     public static packageRestore() {
         Omni.reql("filesChanged", "package-restore");
     }
 
-    public static autocomplete(wordToComplete) {
-        var data = {
->>>>>>> 87256468
+    public static autocomplete(wordToComplete: string) {
+        var data: OmniSharp.AutoCompleteRequest = {
             wordToComplete: wordToComplete,
             wantDocumentationForEveryCompletionResult: false,
             wantKind: true
