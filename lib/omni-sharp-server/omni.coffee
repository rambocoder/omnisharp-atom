OmniSharpServer = require './omni-sharp-server'
rp = require "request-promise"
Url = require "url"
_ = require "lodash"
Promise = require("bluebird");
<<<<<<< HEAD

module.exports =

  class Omni

    @getEditorContext: (editor) ->
      editor = editor || atom.workspace.getActiveEditor()
      return unless editor
      marker = editor.getCursorBufferPosition()

      context =
        column: marker.column + 1
        filename: editor.getUri()
        line: marker.row + 1
        buffer: editor.buffer.getLines().join('\n')
      context

    @_uri: (path, query) =>
      port = OmniSharpServer.get().port
      Url.format
        hostname: "localhost"
        protocol: "http"
        port: port
        pathname: path
        query: query

    @req: (path, event, d, editor) =>
      context = @getEditorContext(editor)
      return Promise.reject "no editor context found" unless context

      fullData = _.extend({}, context, d)

      @_req(path, event, fullData, editor)
      .catch (data) ->
        console.error data.statusCode?, data.options?.uri if typeof data isnt 'string'

    @_req: (path, event, fullData, editor) =>
      return Promise.reject "omnisharp not ready" if OmniSharpServer.vm.isNotReady

      rp
        uri: @_uri path
        method: "POST",
        json: true,
        body: fullData
      .then (data) ->
        try
          parsedData = JSON.parse(data)
        catch
          parsedData = data
        finally
          atom.emit "omni:#{event}", parsedData
          console.log "omni:#{event}", parsedData

        parsedData

    @reql: (path, event, d, editor) =>
      context = @getEditorContext(editor)
      return Promise.reject "no editor context found" unless context

      fullData = _.extend([], [context], d)

      @_req(path, event, fullData, editor)
      .catch (data) ->
        console.error data.statusCode?, data.options?.uri if typeof data isnt 'string'

    @syntaxErrors: => @req "syntaxErrors", "syntax-errors"

    @codecheck: (buffer, editor) =>
      @req "codecheck", "quick-fixes", null, editor

    @findUsages: => @req "findUsages", "find-usages"

    @goToDefinition: => @req "gotoDefinition", "navigate-to"

    @fixUsings: => @req "fixUsings", "code-format"

    @codeFormat: => @req "codeFormat", "code-format"

    @build: => @req "buildcommand", "build-command"

    @packageRestore: => @reql "filesChanged", "package-restore"

    @autocomplete: (wordToComplete) =>
      data =
        wordToComplete: wordToComplete
        wantDocumentationForEveryCompletionResult: false
        wantKind: true

      @req "autocomplete", "autocomplete", data

    @rename: (wordToRename) =>
      data =
        renameTo: wordToRename

      @req "rename", "rename", data
=======

module.exports =

  class Omni

    @getEditorContext: (editor) ->
      editor = editor || atom.workspace.getActiveEditor()
      return unless editor
      marker = editor.getCursorBufferPosition()

      context =
        column: marker.column + 1
        filename: editor.getUri()
        line: marker.row + 1
        buffer: editor.buffer.getLines().join('\n')
      context

    @_uri: (path, query) =>
      port = OmniSharpServer.get().port
      Url.format
        hostname: "localhost"
        protocol: "http"
        port: port
        pathname: path
        query: query

    @req: (path, event, d, editor) =>
      @_req(path, event, d, editor)
      .catch (data) ->
        console.error data.statusCode?, data.options?.uri if typeof data isnt 'string'

    @_req: (path, event, d, editor) =>
      return Promise.reject "omnisharp not ready" if OmniSharpServer.vm.isNotReady

      context = @getEditorContext(editor)
      return Promise.reject "no editor context found" unless context

      rp
        uri: @_uri path
        method: "POST",
        json: true,
        body: _.extend({}, context, d)
      .then (data) ->
        try
          parsedData = JSON.parse(data)
        catch
          parsedData = data
        finally
          atom.emit "omni:#{event}",  parsedData, editor

        parsedData

    @syntaxErrors: => @req "syntaxErrors", "syntax-errors"

    @codecheck: (buffer, editor) =>
      @req "codecheck", "quick-fixes", null, editor

    @findUsages: => @req "findUsages", "find-usages"

    @goToDefinition: => @req "gotoDefinition", "navigate-to"

    @fixUsings: => @req "fixUsings", "code-format"

    @codeFormat: => @req "codeFormat", "code-format"

    @build: => @req "buildcommand", "build-command"

    @autocomplete: (wordToComplete) =>
      data =
        wordToComplete: wordToComplete
        wantDocumentationForEveryCompletionResult: false
        wantKind: true

      @req "autocomplete", "autocomplete", data

    @rename: (wordToRename) =>
      data =
        renameTo: wordToRename

      @req "rename", "rename", data
>>>>>>> fa786ef1
<|MERGE_RESOLUTION|>--- conflicted
+++ resolved
@@ -1,183 +1,99 @@
-OmniSharpServer = require './omni-sharp-server'
-rp = require "request-promise"
-Url = require "url"
-_ = require "lodash"
-Promise = require("bluebird");
-<<<<<<< HEAD
-
-module.exports =
-
-  class Omni
-
-    @getEditorContext: (editor) ->
-      editor = editor || atom.workspace.getActiveEditor()
-      return unless editor
-      marker = editor.getCursorBufferPosition()
-
-      context =
-        column: marker.column + 1
-        filename: editor.getUri()
-        line: marker.row + 1
-        buffer: editor.buffer.getLines().join('\n')
-      context
-
-    @_uri: (path, query) =>
-      port = OmniSharpServer.get().port
-      Url.format
-        hostname: "localhost"
-        protocol: "http"
-        port: port
-        pathname: path
-        query: query
-
-    @req: (path, event, d, editor) =>
-      context = @getEditorContext(editor)
-      return Promise.reject "no editor context found" unless context
-
-      fullData = _.extend({}, context, d)
-
-      @_req(path, event, fullData, editor)
-      .catch (data) ->
-        console.error data.statusCode?, data.options?.uri if typeof data isnt 'string'
-
-    @_req: (path, event, fullData, editor) =>
-      return Promise.reject "omnisharp not ready" if OmniSharpServer.vm.isNotReady
-
-      rp
-        uri: @_uri path
-        method: "POST",
-        json: true,
-        body: fullData
-      .then (data) ->
-        try
-          parsedData = JSON.parse(data)
-        catch
-          parsedData = data
-        finally
-          atom.emit "omni:#{event}", parsedData
-          console.log "omni:#{event}", parsedData
-
-        parsedData
-
-    @reql: (path, event, d, editor) =>
-      context = @getEditorContext(editor)
-      return Promise.reject "no editor context found" unless context
-
-      fullData = _.extend([], [context], d)
-
-      @_req(path, event, fullData, editor)
-      .catch (data) ->
-        console.error data.statusCode?, data.options?.uri if typeof data isnt 'string'
-
-    @syntaxErrors: => @req "syntaxErrors", "syntax-errors"
-
-    @codecheck: (buffer, editor) =>
-      @req "codecheck", "quick-fixes", null, editor
-
-    @findUsages: => @req "findUsages", "find-usages"
-
-    @goToDefinition: => @req "gotoDefinition", "navigate-to"
-
-    @fixUsings: => @req "fixUsings", "code-format"
-
-    @codeFormat: => @req "codeFormat", "code-format"
-
-    @build: => @req "buildcommand", "build-command"
-
-    @packageRestore: => @reql "filesChanged", "package-restore"
-
-    @autocomplete: (wordToComplete) =>
-      data =
-        wordToComplete: wordToComplete
-        wantDocumentationForEveryCompletionResult: false
-        wantKind: true
-
-      @req "autocomplete", "autocomplete", data
-
-    @rename: (wordToRename) =>
-      data =
-        renameTo: wordToRename
-
-      @req "rename", "rename", data
-=======
-
-module.exports =
-
-  class Omni
-
-    @getEditorContext: (editor) ->
-      editor = editor || atom.workspace.getActiveEditor()
-      return unless editor
-      marker = editor.getCursorBufferPosition()
-
-      context =
-        column: marker.column + 1
-        filename: editor.getUri()
-        line: marker.row + 1
-        buffer: editor.buffer.getLines().join('\n')
-      context
-
-    @_uri: (path, query) =>
-      port = OmniSharpServer.get().port
-      Url.format
-        hostname: "localhost"
-        protocol: "http"
-        port: port
-        pathname: path
-        query: query
-
-    @req: (path, event, d, editor) =>
-      @_req(path, event, d, editor)
-      .catch (data) ->
-        console.error data.statusCode?, data.options?.uri if typeof data isnt 'string'
-
-    @_req: (path, event, d, editor) =>
-      return Promise.reject "omnisharp not ready" if OmniSharpServer.vm.isNotReady
-
-      context = @getEditorContext(editor)
-      return Promise.reject "no editor context found" unless context
-
-      rp
-        uri: @_uri path
-        method: "POST",
-        json: true,
-        body: _.extend({}, context, d)
-      .then (data) ->
-        try
-          parsedData = JSON.parse(data)
-        catch
-          parsedData = data
-        finally
-          atom.emit "omni:#{event}",  parsedData, editor
-
-        parsedData
-
-    @syntaxErrors: => @req "syntaxErrors", "syntax-errors"
-
-    @codecheck: (buffer, editor) =>
-      @req "codecheck", "quick-fixes", null, editor
-
-    @findUsages: => @req "findUsages", "find-usages"
-
-    @goToDefinition: => @req "gotoDefinition", "navigate-to"
-
-    @fixUsings: => @req "fixUsings", "code-format"
-
-    @codeFormat: => @req "codeFormat", "code-format"
-
-    @build: => @req "buildcommand", "build-command"
-
-    @autocomplete: (wordToComplete) =>
-      data =
-        wordToComplete: wordToComplete
-        wantDocumentationForEveryCompletionResult: false
-        wantKind: true
-
-      @req "autocomplete", "autocomplete", data
-
-    @rename: (wordToRename) =>
-      data =
-        renameTo: wordToRename
-
-      @req "rename", "rename", data
->>>>>>> fa786ef1
+OmniSharpServer = require './omni-sharp-server'
+rp = require "request-promise"
+Url = require "url"
+_ = require "lodash"
+Promise = require("bluebird");
+
+module.exports =
+
+  class Omni
+
+    @getEditorContext: (editor) ->
+      editor = editor || atom.workspace.getActiveEditor()
+      return unless editor
+      marker = editor.getCursorBufferPosition()
+
+      context =
+        column: marker.column + 1
+        filename: editor.getUri()
+        line: marker.row + 1
+        buffer: editor.buffer.getLines().join('\n')
+      context
+
+    @_uri: (path, query) =>
+      port = OmniSharpServer.get().port
+      Url.format
+        hostname: "localhost"
+        protocol: "http"
+        port: port
+        pathname: path
+        query: query
+
+    @req: (path, event, d, editor) =>
+      context = @getEditorContext(editor)
+      return Promise.reject "no editor context found" unless context
+
+      fullData = _.extend({}, context, d)
+
+      @_req(path, event, fullData, editor)
+      .catch (data) ->
+        console.error data.statusCode?, data.options?.uri if typeof data isnt 'string'
+
+    @_req: (path, event, fullData, editor) =>
+      return Promise.reject "omnisharp not ready" if OmniSharpServer.vm.isNotReady
+
+      rp
+        uri: @_uri path
+        method: "POST",
+        json: true,
+        body: fullData
+      .then (data) ->
+        try
+          parsedData = JSON.parse(data)
+        catch
+          parsedData = data
+        finally
+          atom.emit "omni:#{event}",  parsedData, editor
+
+        parsedData
+
+    @reql: (path, event, d, editor) =>
+      context = @getEditorContext(editor)
+      return Promise.reject "no editor context found" unless context
+
+      fullData = _.extend([], [context], d)
+
+      @_req(path, event, fullData, editor)
+      .catch (data) ->
+        console.error data.statusCode?, data.options?.uri if typeof data isnt 'string'
+
+    @syntaxErrors: => @req "syntaxErrors", "syntax-errors"
+
+    @codecheck: (buffer, editor) =>
+      @req "codecheck", "quick-fixes", null, editor
+
+    @findUsages: => @req "findUsages", "find-usages"
+
+    @goToDefinition: => @req "gotoDefinition", "navigate-to"
+
+    @fixUsings: => @req "fixUsings", "code-format"
+
+    @codeFormat: => @req "codeFormat", "code-format"
+
+    @build: => @req "buildcommand", "build-command"
+
+    @packageRestore: => @reql "filesChanged", "package-restore"
+
+    @autocomplete: (wordToComplete) =>
+      data =
+        wordToComplete: wordToComplete
+        wantDocumentationForEveryCompletionResult: false
+        wantKind: true
+
+      @req "autocomplete", "autocomplete", data
+
+    @rename: (wordToRename) =>
+      data =
+        renameTo: wordToRename
+
+      @req "rename", "rename", data