OmniSharpServer = require './omni-sharp-server'
rp = require "request-promise"
Url = require "url"
_ = require "underscore"

module.exports =

  class Omni

    @getEditorContext: ->
      editor = atom.workspace.getActiveEditor()
      return unless editor
      marker = editor.getCursorBufferPosition()

      context =
        column: marker.column + 1
        filename: editor.getUri()
        line: marker.row + 1
        buffer: editor.buffer.getLines().join('\n')
      context

    @_uri: (path, query) =>
      port = OmniSharpServer.get().getPortNumber()
      Url.format
        hostname: "localhost"
        protocol: "http"
        port: port
        pathname: path
        query: query

    @req: (path, event, d) =>
<<<<<<< HEAD
      return if OmniSharpServer.vm.isNotReady

      context = @getEditorRequestContext()
      r =
        column: context.column
        filename: context.filename
        line: context.line
        buffer: context.buffer
      form = if d then d else r
=======
      context = @getEditorContext()
      return unless context
>>>>>>> f38a2a4f
      rp
        uri: @_uri path
        method: "POST"
        form: _.extend({}, context, d)
      .then (data) ->
        json = JSON.parse(data)
        atom.emit "omni:#{event}", json
        json
      .catch (data) -> console.error data.statusCode?, data.options?.uri

    @syntaxErrors: => @req "syntaxErrors", "syntax-errors"

    @goToDefinition: => @req "gotoDefinition", "navigate-to"

    @autocomplete: (wordToComplete) =>
      data =
        wordToComplete: wordToComplete
        wantDocumentationForEveryCompletionResult: false

      @req "autocomplete", "autocomplete", data<|MERGE_RESOLUTION|>--- conflicted
+++ resolved
@@ -2,7 +2,6 @@
 rp = require "request-promise"
 Url = require "url"
 _ = require "underscore"
-
 module.exports =
 
   class Omni
@@ -29,20 +28,10 @@
         query: query
 
     @req: (path, event, d) =>
-<<<<<<< HEAD
       return if OmniSharpServer.vm.isNotReady
 
-      context = @getEditorRequestContext()
-      r =
-        column: context.column
-        filename: context.filename
-        line: context.line
-        buffer: context.buffer
-      form = if d then d else r
-=======
       context = @getEditorContext()
       return unless context
->>>>>>> f38a2a4f
       rp
         uri: @_uri path
         method: "POST"
