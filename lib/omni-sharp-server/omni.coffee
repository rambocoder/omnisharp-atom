<<<<<<< HEAD
OmniSharpServer = require './omni-sharp-server'
rp = require "request-promise"
Url = require "url"
_ = require "lodash"
Promise = require("bluebird");

module.exports =

  class Omni

    @getEditorContext: (editor) ->
      editor = editor || atom.workspace.getActiveEditor()
      return unless editor
      marker = editor.getCursorBufferPosition()

      context =
        column: marker.column + 1
        filename: editor.getUri()
        line: marker.row + 1
        buffer: editor.buffer.getLines().join('\n')
      context

    @_uri: (path, query) =>
      port = OmniSharpServer.get().port
      Url.format
        hostname: "localhost"
        protocol: "http"
        port: port
        pathname: path
        query: query

    @req: (path, event, d, editor) =>
      @_req(path, event, d, editor)
      .catch (data) ->
        console.error data.statusCode?, data.options?.uri if typeof data isnt 'string'

    @_req: (path, event, d, editor) =>
      return Promise.reject "omnisharp not ready" if OmniSharpServer.vm.isNotReady

      context = @getEditorContext(editor)
      return Promise.reject "no editor context found" unless context

      rp
        uri: @_uri path
        method: "POST",
        json: true,
        body: _.extend({}, context, d)
      .then (data) ->
        try
          parsedData = JSON.parse(data)
        catch
          parsedData = data
        finally
          atom.emit "omni:#{event}", parsedData
          console.log "omni:#{event}", parsedData

        parsedData

    @syntaxErrors: => @req "syntaxErrors", "syntax-errors"

    @codecheck: (buffer, editor) =>
      @req "codecheck", "quick-fixes", null, editor

    @findUsages: => @req "findUsages", "find-usages"

    @goToDefinition: => @req "gotoDefinition", "navigate-to"

    @fixUsings: => @req "fixUsings", "code-format"

    @codeFormat: => @req "codeFormat", "code-format"

    @build: => @req "buildcommand", "build-command"

    @autocomplete: (wordToComplete) =>
      data =
        wordToComplete: wordToComplete
        wantDocumentationForEveryCompletionResult: false
        wantKind: true

      @req "autocomplete", "autocomplete", data

    @rename: (wordToRename) =>
      data =
        renameTo: wordToRename

      @req "rename", "rename", data
=======
OmniSharpServer = require './omni-sharp-server'
rp = require "request-promise"
Url = require "url"
_ = require "underscore"
Promise = require("bluebird");

module.exports =

  class Omni

    @getEditorContext: (editor) ->
      editor = editor || atom.workspace.getActiveEditor()
      return unless editor
      marker = editor.getCursorBufferPosition()

      context =
        column: marker.column + 1
        filename: editor.getUri()
        line: marker.row + 1
        buffer: editor.buffer.getLines().join('\n')
      context

    @_uri: (path, query) =>
      port = OmniSharpServer.get().port
      Url.format
        hostname: "localhost"
        protocol: "http"
        port: port
        pathname: path
        query: query

    @req: (path, event, d, editor) =>
      @_req(path, event, d, editor)
      .catch (data) ->
        console.error data.statusCode?, data.options?.uri if typeof data isnt 'string'

    @_req: (path, event, d, editor) =>
      return Promise.reject "omnisharp not ready" if OmniSharpServer.vm.isNotReady

      context = @getEditorContext(editor)
      return Promise.reject "no editor context found" unless context

      rp
        uri: @_uri path
        method: "POST",
        json: true,
        body: _.extend({}, context, d)
      .then (data) ->
        try
          parsedData = JSON.parse(data)
        catch
          parsedData = data
        finally
          atom.emit "omni:#{event}",  parsedData, editor

        parsedData

    @syntaxErrors: => @req "syntaxErrors", "syntax-errors"

    @codecheck: (buffer, editor) =>
      @req "codecheck", "quick-fixes", null, editor

    @findUsages: => @req "findUsages", "find-usages"

    @goToDefinition: => @req "gotoDefinition", "navigate-to"

    @fixUsings: => @req "fixUsings", "code-format"

    @codeFormat: => @req "codeFormat", "code-format"

    @build: => @req "buildcommand", "build-command"

    @autocomplete: (wordToComplete) =>
      data =
        wordToComplete: wordToComplete
        wantDocumentationForEveryCompletionResult: false
        wantKind: true

      @req "autocomplete", "autocomplete", data

    @rename: (wordToRename) =>
      data =
        renameTo: wordToRename

      @req "rename", "rename", data
>>>>>>> 30453ecb
<|MERGE_RESOLUTION|>--- conflicted
+++ resolved
@@ -1,174 +1,85 @@
-<<<<<<< HEAD
 OmniSharpServer = require './omni-sharp-server'
 rp = require "request-promise"
 Url = require "url"
 _ = require "lodash"
 Promise = require("bluebird");
-
-module.exports =
-
-  class Omni
-
-    @getEditorContext: (editor) ->
-      editor = editor || atom.workspace.getActiveEditor()
-      return unless editor
-      marker = editor.getCursorBufferPosition()
-
-      context =
-        column: marker.column + 1
-        filename: editor.getUri()
-        line: marker.row + 1
-        buffer: editor.buffer.getLines().join('\n')
-      context
-
-    @_uri: (path, query) =>
-      port = OmniSharpServer.get().port
-      Url.format
-        hostname: "localhost"
-        protocol: "http"
-        port: port
-        pathname: path
-        query: query
-
-    @req: (path, event, d, editor) =>
-      @_req(path, event, d, editor)
-      .catch (data) ->
-        console.error data.statusCode?, data.options?.uri if typeof data isnt 'string'
-
-    @_req: (path, event, d, editor) =>
-      return Promise.reject "omnisharp not ready" if OmniSharpServer.vm.isNotReady
-
-      context = @getEditorContext(editor)
-      return Promise.reject "no editor context found" unless context
-
-      rp
-        uri: @_uri path
-        method: "POST",
-        json: true,
-        body: _.extend({}, context, d)
-      .then (data) ->
-        try
-          parsedData = JSON.parse(data)
-        catch
-          parsedData = data
-        finally
-          atom.emit "omni:#{event}", parsedData
-          console.log "omni:#{event}", parsedData
-
-        parsedData
-
-    @syntaxErrors: => @req "syntaxErrors", "syntax-errors"
-
-    @codecheck: (buffer, editor) =>
-      @req "codecheck", "quick-fixes", null, editor
-
-    @findUsages: => @req "findUsages", "find-usages"
-
-    @goToDefinition: => @req "gotoDefinition", "navigate-to"
-
-    @fixUsings: => @req "fixUsings", "code-format"
-
-    @codeFormat: => @req "codeFormat", "code-format"
-
-    @build: => @req "buildcommand", "build-command"
-
-    @autocomplete: (wordToComplete) =>
-      data =
-        wordToComplete: wordToComplete
-        wantDocumentationForEveryCompletionResult: false
-        wantKind: true
-
-      @req "autocomplete", "autocomplete", data
-
-    @rename: (wordToRename) =>
-      data =
-        renameTo: wordToRename
-
-      @req "rename", "rename", data
-=======
-OmniSharpServer = require './omni-sharp-server'
-rp = require "request-promise"
-Url = require "url"
-_ = require "underscore"
-Promise = require("bluebird");
-
-module.exports =
-
-  class Omni
-
-    @getEditorContext: (editor) ->
-      editor = editor || atom.workspace.getActiveEditor()
-      return unless editor
-      marker = editor.getCursorBufferPosition()
-
-      context =
-        column: marker.column + 1
-        filename: editor.getUri()
-        line: marker.row + 1
-        buffer: editor.buffer.getLines().join('\n')
-      context
-
-    @_uri: (path, query) =>
-      port = OmniSharpServer.get().port
-      Url.format
-        hostname: "localhost"
-        protocol: "http"
-        port: port
-        pathname: path
-        query: query
-
-    @req: (path, event, d, editor) =>
-      @_req(path, event, d, editor)
-      .catch (data) ->
-        console.error data.statusCode?, data.options?.uri if typeof data isnt 'string'
-
-    @_req: (path, event, d, editor) =>
-      return Promise.reject "omnisharp not ready" if OmniSharpServer.vm.isNotReady
-
-      context = @getEditorContext(editor)
-      return Promise.reject "no editor context found" unless context
-
-      rp
-        uri: @_uri path
-        method: "POST",
-        json: true,
-        body: _.extend({}, context, d)
-      .then (data) ->
-        try
-          parsedData = JSON.parse(data)
-        catch
-          parsedData = data
-        finally
-          atom.emit "omni:#{event}",  parsedData, editor
-
-        parsedData
-
-    @syntaxErrors: => @req "syntaxErrors", "syntax-errors"
-
-    @codecheck: (buffer, editor) =>
-      @req "codecheck", "quick-fixes", null, editor
-
-    @findUsages: => @req "findUsages", "find-usages"
-
-    @goToDefinition: => @req "gotoDefinition", "navigate-to"
-
-    @fixUsings: => @req "fixUsings", "code-format"
-
-    @codeFormat: => @req "codeFormat", "code-format"
-
-    @build: => @req "buildcommand", "build-command"
-
-    @autocomplete: (wordToComplete) =>
-      data =
-        wordToComplete: wordToComplete
-        wantDocumentationForEveryCompletionResult: false
-        wantKind: true
-
-      @req "autocomplete", "autocomplete", data
-
-    @rename: (wordToRename) =>
-      data =
-        renameTo: wordToRename
-
-      @req "rename", "rename", data
->>>>>>> 30453ecb
+
+module.exports =
+
+  class Omni
+
+    @getEditorContext: (editor) ->
+      editor = editor || atom.workspace.getActiveEditor()
+      return unless editor
+      marker = editor.getCursorBufferPosition()
+
+      context =
+        column: marker.column + 1
+        filename: editor.getUri()
+        line: marker.row + 1
+        buffer: editor.buffer.getLines().join('\n')
+      context
+
+    @_uri: (path, query) =>
+      port = OmniSharpServer.get().port
+      Url.format
+        hostname: "localhost"
+        protocol: "http"
+        port: port
+        pathname: path
+        query: query
+
+    @req: (path, event, d, editor) =>
+      @_req(path, event, d, editor)
+      .catch (data) ->
+        console.error data.statusCode?, data.options?.uri if typeof data isnt 'string'
+
+    @_req: (path, event, d, editor) =>
+      return Promise.reject "omnisharp not ready" if OmniSharpServer.vm.isNotReady
+
+      context = @getEditorContext(editor)
+      return Promise.reject "no editor context found" unless context
+
+      rp
+        uri: @_uri path
+        method: "POST",
+        json: true,
+        body: _.extend({}, context, d)
+      .then (data) ->
+        try
+          parsedData = JSON.parse(data)
+        catch
+          parsedData = data
+        finally
+          atom.emit "omni:#{event}",  parsedData, editor
+
+        parsedData
+
+    @syntaxErrors: => @req "syntaxErrors", "syntax-errors"
+
+    @codecheck: (buffer, editor) =>
+      @req "codecheck", "quick-fixes", null, editor
+
+    @findUsages: => @req "findUsages", "find-usages"
+
+    @goToDefinition: => @req "gotoDefinition", "navigate-to"
+
+    @fixUsings: => @req "fixUsings", "code-format"
+
+    @codeFormat: => @req "codeFormat", "code-format"
+
+    @build: => @req "buildcommand", "build-command"
+
+    @autocomplete: (wordToComplete) =>
+      data =
+        wordToComplete: wordToComplete
+        wantDocumentationForEveryCompletionResult: false
+        wantKind: true
+
+      @req "autocomplete", "autocomplete", data
+
+    @rename: (wordToRename) =>
+      data =
+        renameTo: wordToRename
+
+      @req "rename", "rename", data