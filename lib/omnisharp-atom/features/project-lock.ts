--- conflicted
+++ resolved
@@ -58,14 +58,9 @@
             .map(project => ({ project, filePath: path.join(project.path, "project.lock.json") }))
             .where(({ project, filePath}) => fs.existsSync(filePath))
             .flatMap(({ project, filePath}) =>
-<<<<<<< HEAD
-                Omni.getSolutionForProject(project).map(solution => ({ solution, project, filePath })))
-            .flatMap(({ solution, project, filePath }) => {
-=======
                 Omni.getClientForProject(project).map(client => ({ client, project, filePath })))
             .where(x => !!x.client)
-            .flatMap(({ client, project, filePath }) => {
->>>>>>> 57660f1d
+            .flatMap(({ solution, project, filePath }) => {
                 if (this.filesMap.has(project)) {
                     var v = this.filesMap.get(project);
                     v.dispose();
