import Omni = require('../../omni-sharp-server/omni');
import {DriverState} from "omnisharp-client";
import OmniSharpAtom = require('../omnisharp-atom');
<<<<<<< HEAD
import {each, indexOf, extend, has, map, flatten, contains, any, range, remove, pull, find, defer, startsWith, trim, isArray, chain, unique, set, findIndex, delay, filter, all, isEqual, min, debounce, sortBy} from "lodash";
=======
import {each, indexOf, extend, has, map, flatten, contains, any, range, remove, pull, find, defer, startsWith, trim, isArray, chain, unique, set, findIndex, delay, filter, all, isEqual, min, debounce, trimLeft} from "lodash";
>>>>>>> 61f8b8b9
import {Observable, Subject, ReplaySubject, Scheduler, CompositeDisposable, Disposable} from "rx";
var AtomGrammar = require((<any>atom).config.resourcePath + "/node_modules/first-mate/lib/grammar.js");
var Range: typeof TextBuffer.Range = <any>require('atom').Range;

const DEBOUNCE_TIME = 240/*240*/;

class Highlight implements OmniSharp.IFeature {
    private disposable: Rx.CompositeDisposable;
    private editors: Array<Atom.TextEditor>;

    public activate() {
        this.disposable = new CompositeDisposable();
        this.editors = [];

        this.disposable.add(Omni.eachEditor((editor, cd) => this.setupEditor(editor, cd)));

        this.disposable.add(
            isObserveRetokenizing(
                Omni.activeEditor.take(1)
                    .where(x => !!x)
                    .flatMap(editor => Omni.listener.observeHighlight
                        .where(z => z.request.FileName == editor.getPath())
                        .map(z => ({ editor, request: z.request, response: z.response }))
                        .take(1))
            )
                .subscribe(({editor, request, response}) => {
                    editor.getGrammar && (<any>editor.getGrammar()).setResponses(response.Highlights, request.ProjectNames.length > 0);
                    editor.displayBuffer.tokenizedBuffer.retokenizeLines();
                }));

        this.disposable.add(
            isObserveRetokenizing(
                Omni.listener.observeHighlight
                    .map(z => ({ editor: find(this.editors, editor => editor.getPath() === z.request.FileName), request: z.request, response: z.response }))
                    .flatMap(z => Omni.activeEditor.take(1).where(x => x !== z.editor).map(x => z))
            )
                .subscribe(({editor, request, response}) => {
                    editor.getGrammar && (<any>editor.getGrammar()).setResponses(response.Highlights, request.ProjectNames.length > 0);
                }));

        this.disposable.add(isEditorObserveRetokenizing(
            Observable.merge(Omni.activeEditor,
                Omni.activeFramework
                    .flatMap(z => Omni.listener.observeHighlight
                        .where(x => contains(x.request.ProjectNames, `${z.project.name}+${z.framework.ShortName}`))
                        .map(z => ({ editor: find(this.editors, editor => editor.getPath() === z.request.FileName), request: z.request, response: z.response }))
                        .take(1))
                    .flatMap(z => Omni.activeEditor))
                .debounce(DEBOUNCE_TIME)
                .where(z => !!z)
        )
            .subscribe(editor => {
                editor.displayBuffer.tokenizedBuffer['silentRetokenizeLines']();
            }));
    }

    public dispose() {
        this.disposable && this.disposable.dispose();
    }

    private setupEditor(editor: Atom.TextEditor, disposable: CompositeDisposable) {
        if (editor['_oldGrammar'] || !editor.getGrammar) return;

        this.editors.push(editor);
        this.disposable.add(disposable);

        if (!editor['_oldGrammar'])
            editor['_oldGrammar'] = editor.getGrammar();
        if (!editor['_setGrammar'])
            editor['_setGrammar'] = editor.setGrammar;
        if (!editor.displayBuffer.tokenizedBuffer['_buildTokenizedLineForRowWithText'])
            editor.displayBuffer.tokenizedBuffer['_buildTokenizedLineForRowWithText'] = editor.displayBuffer.tokenizedBuffer.buildTokenizedLineForRowWithText;
        if (!editor.displayBuffer.tokenizedBuffer['_markTokenizationComplete'])
            editor.displayBuffer.tokenizedBuffer['_markTokenizationComplete'] = editor.displayBuffer.tokenizedBuffer.markTokenizationComplete;
        if (!editor.displayBuffer.tokenizedBuffer['_retokenizeLines'])
            editor.displayBuffer.tokenizedBuffer['_retokenizeLines'] = editor.displayBuffer.tokenizedBuffer.retokenizeLines;
        if (!editor.displayBuffer.tokenizedBuffer['_tokenizeInBackground'])
            editor.displayBuffer.tokenizedBuffer['_tokenizeInBackground'] = editor.displayBuffer.tokenizedBuffer.tokenizeInBackground;
        if (!editor.displayBuffer.tokenizedBuffer['_chunkSize'])
            editor.displayBuffer.tokenizedBuffer['chunkSize'] = 20;

        editor.setGrammar = setGrammar;
        editor.setGrammar(editor.getGrammar());

        var grammar: IHighlightingGrammar = <any>editor.getGrammar();

        (<any>editor.displayBuffer.tokenizedBuffer).buildTokenizedLineForRowWithText = function(row) {
            grammar['__row__'] = row;
            return editor.displayBuffer.tokenizedBuffer['_buildTokenizedLineForRowWithText'].apply(this, arguments);
        };

        if (!(<any>editor.displayBuffer.tokenizedBuffer).silentRetokenizeLines) {
            (<any>editor.displayBuffer.tokenizedBuffer).silentRetokenizeLines = debounce(function() {
                if (grammar.isObserveRetokenizing)
                    grammar.isObserveRetokenizing.onNext(false);
                var event, lastRow;
                lastRow = this.buffer.getLastRow();
                this.tokenizedLines = this.buildPlaceholderTokenizedLinesForRows(0, lastRow);
                this.invalidRows = [];
                if (this.linesToTokenize && this.linesToTokenize.length) {
                    this.invalidateRow(min(this.linesToTokenize));
                } else {
                    this.invalidateRow(0);
                }
                this.fullyTokenized = false;
            }, DEBOUNCE_TIME);
        }

        (<any>editor.displayBuffer.tokenizedBuffer).markTokenizationComplete = function() {
            if (grammar.isObserveRetokenizing)
                grammar.isObserveRetokenizing.onNext(true);
            return editor.displayBuffer.tokenizedBuffer['_markTokenizationComplete'].apply(this, arguments);
        };

        (<any>editor.displayBuffer.tokenizedBuffer).retokenizeLines = function() {
            if (grammar.isObserveRetokenizing)
                grammar.isObserveRetokenizing.onNext(false);
            return editor.displayBuffer.tokenizedBuffer['_retokenizeLines'].apply(this, arguments);
        };

        (<any>editor.displayBuffer.tokenizedBuffer).tokenizeInBackground = function() {
            if (!this.visible || this.pendingChunk || !this.isAlive())
                return;

            this.pendingChunk = true;
            window.requestAnimationFrame(() => {
                this.pendingChunk = false;
                if (this.isAlive() && this.buffer.isAlive()) {
                    this.tokenizeNextChunk();
                }
            });
        };

        disposable.add(Disposable.create(() => {
            grammar.linesToFetch = [];
            grammar.responses.clear();
            editor.displayBuffer.tokenizedBuffer.retokenizeLines();
            delete editor['_oldGrammar'];
        }));

        this.disposable.add(editor.onDidDestroy(() => {
            pull(this.editors, editor);
        }));

        var issueRequest = new Subject<boolean>();

        disposable.add(issueRequest
            .debounce(DEBOUNCE_TIME)
            .flatMap(z => Omni.getProject(editor).map(z => z.activeFramework.Name === 'all' ? '' : (z.name + '+' + z.activeFramework.ShortName)).timeout(200, Observable.just('')))
            .flatMapLatest((framework) => {
                var projects = [];
                if (framework)
                    projects = [framework];

                var linesToFetch = unique<number>(grammar.linesToFetch) || [];
                if (!linesToFetch || !linesToFetch.length)
                    linesToFetch = [];

                return Omni.request(editor, client => client.highlight({
                    ProjectNames: projects,
                    Lines: <any>linesToFetch,
                    ExcludeClassifications: [
                        OmniSharp.Models.HighlightClassification.Comment,
                        OmniSharp.Models.HighlightClassification.String,
                        OmniSharp.Models.HighlightClassification.Punctuation,
                        OmniSharp.Models.HighlightClassification.Operator,
                        OmniSharp.Models.HighlightClassification.Keyword
                    ]
                })).map(z => ({ projects, response: z }));
            })
            .subscribe(ctx => {
                var {response, projects} = ctx;
                editor.getGrammar && (<any>editor.getGrammar()).setResponses(response.Highlights, projects.length > 0);
                editor.displayBuffer.tokenizedBuffer['silentRetokenizeLines']();
            })
        );

        disposable.add(Omni.getProject(editor)
            .flatMap(z => z.observe.activeFramework).subscribe(() => {
                grammar.linesToFetch = [];
                grammar.responses.clear();
                issueRequest.onNext(true);
            }));

        disposable.add(editor.onDidStopChanging(() => issueRequest.onNext(true)));

        disposable.add(editor.onDidSave(() => {
            grammar.linesToFetch = [];
            issueRequest.onNext(true);
        }));

        disposable.add(Omni.whenEditorConnected(editor).delay(1000).subscribe(() => {
            issueRequest.onNext(true);
        }));
    }

    public required = false;
    public title = 'Enhanced Highlighting';
    public description = 'Enables server based highlighting, which includes support for string interpolation, class names and more.';
    public default = false;
}

function isObserveRetokenizing(observable: Rx.Observable<{ editor: Atom.TextEditor; request: OmniSharp.Models.HighlightRequest; response: OmniSharp.Models.HighlightResponse }>) {
    return observable
        .where(z => !!z && !!z.editor && !!z.editor.getGrammar)
        .where(z => !!(<Observable<boolean>>(<any>z.editor.getGrammar()).isObserveRetokenizing))
        .flatMap(z => (<Observable<boolean>>(<any>z.editor.getGrammar()).isObserveRetokenizing)
            .where(z => !!z)
            .take(1)
            .map(x => z));
}

function isEditorObserveRetokenizing(observable: Rx.Observable<Atom.TextEditor>) {
    return observable.where(z => !!z && !!z.getGrammar)
        .where(z => !!(<Observable<boolean>>(<any>z.getGrammar()).isObserveRetokenizing))
        .flatMap(z => (<Observable<boolean>>(<any>z.getGrammar()).isObserveRetokenizing)
            .where(z => !!z)
            .take(1)
            .map(x => z));
}

interface IHighlightingGrammar extends FirstMate.Grammar {
    isObserveRetokenizing: Rx.Subject<boolean>;
    linesToFetch: number[];
    linesToTokenize: number[];
    responses: Map<number, OmniSharp.Models.HighlightSpan[]>;
    fullyTokenized: boolean;
}

enum HighlightClassification {
    Name = 1,
    Comment = 2,
    String = 3,
    Operator = 4,
    Punctuation = 5,
    Keyword = 6,
    Number = 7,
    Identifier = 8,
    PreprocessorKeyword = 9,
    ExcludedCode = 10
}

set(global, 'OmniSharp.Models.HighlightClassification', HighlightClassification)

function Grammar(editor: Atom.TextEditor, base: FirstMate.Grammar) {
    var isObserveRetokenizing = this.isObserveRetokenizing = new ReplaySubject<boolean>(1);

    this.editor = editor;
    var responses = new Map<number, OmniSharp.Models.HighlightSpan[]>();
    this.linesToFetch = [];
    this.linesToTokenize = [];
    this.activeFramework = {};

    Object.defineProperty(this, 'responses', {
        writable: false,
        value: responses
    });

    var disposable = editor.getBuffer().preemptDidChange((e) => {
        var {oldRange, newRange} = e,
            start: number = oldRange.start.row,
            delta: number = newRange.end.row - oldRange.end.row;

        start = start - 5;
        if (start < 0) start = 0;

        var end = editor.buffer.getLineCount() - 1;

        var lines = range(start, end + 1);
        if (!responses.keys().next().done) {
            this.linesToFetch.push(...lines);
        }

        if (lines.length === 1) {
            var responseLine = responses.get(lines[0]);
            if (responseLine) {
                var oldFrom = oldRange.start.column,
                    oldTo = oldRange.end.column,
                    newFrom = newRange.start.column,
                    newTo = newRange.end.column,
                    oldDistance = oldTo - oldFrom,
                    newDistance = newTo - newFrom;

                //responses.delete(lines[0]);
                remove(responseLine, (span: OmniSharp.Models.HighlightSpan) => {
                    if (span.StartLine < lines[0]) {
                        return true;
                    }
                    if (span.StartColumn >= oldFrom || span.EndColumn >= oldFrom) {
                        return true;
                    }
                    if (span.StartColumn >= newFrom || span.EndColumn >= newFrom) {
                        return true;
                    }
                    return false;
                });
            }
        } else {
            each(lines, line => { responses.delete(line) });
        }

        if (delta > 0) {
            // New line
            var count = editor.getLineCount();
            for (var i = count - 1; i > end; i--) {
                if (responses.has(i)) {
                    responses.set(i + delta, responses.get(i))
                    responses.delete(i);
                }
            }
        } else if (delta < 0) {
            // Removed line
            var count = editor.getLineCount();
            var absDelta = Math.abs(delta);
            for (var i = end; i < count; i++) {
                if (responses.has(i + absDelta)) {
                    responses.set(i, responses.get(i + absDelta))
                    responses.delete(i + absDelta);
                }
            }
        }
    });

    this.setResponses = (value: OmniSharp.Models.HighlightSpan[], enableExcludeCode: boolean) => {
        var results = chain(value).chain();

        var groupedItems = <any>results.map(highlight => range(highlight.StartLine, highlight.EndLine + 1)
            .map(line => ({ line, highlight })))
            .flatten<{ line: number; highlight: OmniSharp.Models.HighlightSpan }>()
            .groupBy(z => z.line)
            .value();

        each(groupedItems, (item: { highlight: OmniSharp.Models.HighlightSpan }[], key: number) => {
            var k = +key, mappedItem = item.map(x => x.highlight);

            if (!enableExcludeCode || any(mappedItem, i => i.Kind === 'preprocessor keyword') && all(mappedItem, i => i.Kind === "excluded code" || i.Kind === 'preprocessor keyword')) {
                mappedItem = mappedItem.filter(z => z.Kind !== "excluded code");
            }

            if (!responses.has(k)) {
                responses.set(k, mappedItem);
                this.linesToTokenize.push(k);
            } else {
                var responseLine = responses.get(k);
                if (responseLine.length !== mappedItem.length || any(responseLine, (l, i) => !isEqual(l, mappedItem[i]))) {
                    responses.set(k, mappedItem);
                    this.linesToTokenize.push(k);
                }
            }
        });
    };
}

extend(Grammar.prototype, AtomGrammar.prototype);

Grammar.prototype.omnisharp = true;
Grammar.prototype.tokenizeLine = function(line: string, ruleStack: any[], firstLine = false): { tags: number[]; ruleStack: any } {
    var baseResult = AtomGrammar.prototype.tokenizeLine.call(this, line, ruleStack, firstLine);
    var tags;

    if (this.responses) {
        var row = this['__row__'];

        if (!this.responses.has(row)) return baseResult;

        var highlights = this.responses.get(row);
        // Excluded code blows away any other formatting, otherwise we get into a very weird state.
        if (highlights[0] && highlights[0].Kind === "excluded code") {
            tags = [line.length];
            getAtomStyleForToken(this.name, tags, highlights[0], 0, tags.length - 1, line);
            baseResult.ruleStack = [baseResult.ruleStack[0]]
        } else {
            tags = this.getCsTokensForLine(highlights, line, row, ruleStack, firstLine, baseResult.tags);
        }
        baseResult.tags = tags;
    }
    return baseResult;
}

Grammar.prototype.getCsTokensForLine = function(highlights: OmniSharp.Models.HighlightSpan[], line: string, row: number, ruleStack: any[], firstLine, tags: number[]) {
    ruleStack = [{ rule: this.getInitialRule() }];

    var originalTags = tags.slice();

    each(highlights, (highlight) => {
        var start = highlight.StartColumn - 1;
        var end = highlight.EndColumn - 1;

        if (highlight.EndLine > highlight.StartLine && highlight.StartColumn === 0 && highlight.EndColumn === 0) {
            getAtomStyleForToken(this.name, tags, highlight, 0, tags.length - 1, line);
            return;
        }

        var distance = -1;
        var index = -1;
        for (var i = 0; i < tags.length; i++) {
            if (tags[i] > 0) {
                if (distance + tags[i] > start) {
                    index = i;
                    break;
                }
                distance += tags[i];
            }
        }

        var str = line.substring(start, end);
        var size = end - start;
        if (tags[index] >= size) {
            var values: number[];
            if (distance === start) {
                values = [size, tags[index] - size];
            } else {
                var prev = start - distance;
                var next = tags[index] - size - prev;
                if (next > 0)
                    values = [prev, size, tags[index] - size - prev];
                else
                    values = [prev, size];
            }
            tags.splice(index, 1, ...values);
            if (prev) index = index + 1;
            getAtomStyleForToken(this.name, tags, highlight, index, index, str);
        } else if (tags[index] < size) {
            var backtrackIndex = index;
            var backtrackDistance = 0;
            for (var i = backtrackIndex; i >= 0; i--) {
                if (tags[i] > 0) {
                    if (backtrackDistance >= size) {
                        backtrackIndex = i;
                        break;
                    }
                    backtrackDistance += tags[i];
                } else if (tags[i] % 2 === 0) {
                    if (backtrackDistance >= size) {
                        backtrackIndex = i + 1;
                        break;
                    }
                }
            }

            if (i === -1) {
                backtrackIndex = 0;
            }

            var forwardtrackIndex = index;
            for (var i = index + 1; i < tags.length; i++) {
                if (tags[i] > 0 || tags[i] % 2 === -1) {
                    forwardtrackIndex = i - 1;
                    break;
                }
                // Handles case where there is a closing tag
                // but no opening tag here.
                if (tags[i] % 2 === 0) {
                    var openFound = false;
                    for (var h = i; h >= 0; h--) {
                        if (tags[h] === tags[i] + 1) {
                            openFound = true;
                            break;
                        }
                    }
                    if (!openFound) {
                        forwardtrackIndex = i - 1;
                        break;
                    }
                }
            }

            if (i === tags.length) {
                forwardtrackIndex = tags.length - 1;
            }

            getAtomStyleForToken(this.name, tags, highlight, backtrackIndex, forwardtrackIndex, str);
        }
    });

    return tags;
}

var getIdForScope = (function() {
    var ids: { [key: string]: { [key: string]: number }; } = {};
    var grammars: any = {};

    function buildScopesForGrammar(grammarName: string) {
        var grammar = find(atom.grammars.getGrammars(), grammar => grammar.name === grammarName);
        if (!grammar) return;

        ids[grammar.name] = {};
        grammars[grammar.name] = grammar;

        each(grammar.registry.scopesById, (value: string, key: any) => { ids[grammar.name][value] = +key; });
    }

    var method = (grammar: string, scope: string) => {
        if (!ids[grammar]) {
            buildScopesForGrammar(grammar);
        }

        if (!ids[grammar][scope])
            ids[grammar][scope] = grammars[grammar].registry.startIdForScope(scope);

        return +ids[grammar][scope];
    }

    (<any>method).end = (scope: number) => +scope - 1;

    return <{ (grammar: string, scope: string): number; end: (scope: number) => number; }>method;
})();


/// NOTE: best way I have found for these is to just look at theme "less" files
<<<<<<< HEAD
// Alternatively just inspect the token for a .cs file
function getAtomStyleForToken(tags: number[], token: any, index: number, indexEnd: number, str: string) {
=======
// Alternatively just inspect the token for a .js file
function getAtomStyleForToken(grammar: string, tags: number[], token: OmniSharp.Models.HighlightSpan, index: number, indexEnd: number, str: string) {
>>>>>>> 61f8b8b9
    var previousScopes = [];
    for (var i = index - 1; i >= 0; i--) {
        if (tags[i] > 0)
            break;
        previousScopes.push(tags[i]);
    }

    var replacements: { start: number; end: number; replacement: number[] }[] = [];
    var opens: { tag: number; index: number }[] = [];
    var closes: typeof opens = [];

    // Scan for any unclosed or unopened tags
    for (var i = index; i < indexEnd; i++) {
        if (tags[i] > 0) continue;
        if (tags[i] % 2 === 0) {
            var openIndex = findIndex(opens, x => x.tag == (tags[i] + 1));
            if (openIndex > -1) {
                opens.splice(openIndex, 1);
            } else {
                closes.push({ tag: tags[i], index: i });
            }
        } else {
            opens.unshift({ tag: tags[i], index: i });
        }
    }

    var unfullfilled = sortBy(opens.concat(closes), x => x.index);

<<<<<<< HEAD
    var internalIndex = index;
    for (var i = 0; i < unfullfilled.length; i++) {
        var v = unfullfilled[i];
        replacements.unshift({
            start: internalIndex,
            end: v.index - 1,
            replacement: tags.slice(internalIndex, v.index)
        });
        internalIndex = v.index + 1;
    }

    if (replacements.length === 0) {
        replacements.unshift({
            start: index,
            end: indexEnd,
            replacement: tags.slice(index, indexEnd + 1)
        });
    } else {
        replacements.unshift({
            start: internalIndex,
            end: indexEnd,
            replacement: tags.slice(internalIndex, indexEnd + 1)
        });
    }

    function add(scope) {
        var id = getIdForScope(scope);
        if (id === -1)
            return;
=======
    function add(scope: string) {
        var id = getIdForScope(grammar, scope);
        if (id === -1) return;
>>>>>>> 61f8b8b9
        if (!any(previousScopes, z => z === id)) {
            previousScopes.push(id);
        }
        each(replacements, ctx => {
            var replacement = ctx.replacement;
            replacement.unshift(id);
            replacement.push(getIdForScope.end(id));
        });
    }
    switch (token.Kind) {
        case "number":
            add(`constant.numeric.source.cs`);
            break;
        case "struct name":
            add(`support.constant.numeric.identifier.struct.source.cs`);
            break;
        case "enum name":
            add(`support.constant.numeric.identifier.enum.source.cs`);
            break;
        case "identifier":
            add(`identifier.source.cs`);
            break;
        case "class name":
            add(`support.class.type.identifier.source.cs`);
            break;
        case "delegate name":
            add(`support.class.type.identifier.delegate.source.cs`);
            break;
        case "interface name":
            add(`support.class.type.identifier.interface.source.cs`);
            break;
        case "preprocessor keyword":
            add(`constant.other.symbo.source.cs`);
            break;
        case "excluded code":
            add(`comment.block.source.cs`);
            break;
        default:
            console.log("unhandled Kind " + token.Kind);
            break;
    }

    each(replacements, ctx => {
        var {replacement, end, start} = ctx;
        tags.splice(start, end - start + 1, ...replacement);
    });
}

function setGrammar(grammar: FirstMate.Grammar): FirstMate.Grammar {
    if (!grammar['omnisharp'] && any(Omni.supportedExtensions, ext => any((<any>grammar).fileTypes, ft => trimLeft(ext, '.') === ft))) {
        debugger;
        var newGrammar = new Grammar(this, grammar);
        each(grammar, (x, i) => has(grammar, i) && (newGrammar[i] = x));
        grammar = newGrammar;
    }
    return this._setGrammar(grammar);
}

export var enhancedHighlighting = new Highlight;<|MERGE_RESOLUTION|>--- conflicted
+++ resolved
@@ -1,11 +1,7 @@
 import Omni = require('../../omni-sharp-server/omni');
 import {DriverState} from "omnisharp-client";
 import OmniSharpAtom = require('../omnisharp-atom');
-<<<<<<< HEAD
-import {each, indexOf, extend, has, map, flatten, contains, any, range, remove, pull, find, defer, startsWith, trim, isArray, chain, unique, set, findIndex, delay, filter, all, isEqual, min, debounce, sortBy} from "lodash";
-=======
-import {each, indexOf, extend, has, map, flatten, contains, any, range, remove, pull, find, defer, startsWith, trim, isArray, chain, unique, set, findIndex, delay, filter, all, isEqual, min, debounce, trimLeft} from "lodash";
->>>>>>> 61f8b8b9
+import {each, indexOf, extend, has, map, flatten, contains, any, range, remove, pull, find, defer, startsWith, trim, isArray, chain, unique, set, findIndex, delay, filter, all, isEqual, min, debounce, sortBy, trimLeft} from "lodash";
 import {Observable, Subject, ReplaySubject, Scheduler, CompositeDisposable, Disposable} from "rx";
 var AtomGrammar = require((<any>atom).config.resourcePath + "/node_modules/first-mate/lib/grammar.js");
 var Range: typeof TextBuffer.Range = <any>require('atom').Range;
@@ -516,13 +512,8 @@
 
 
 /// NOTE: best way I have found for these is to just look at theme "less" files
-<<<<<<< HEAD
-// Alternatively just inspect the token for a .cs file
-function getAtomStyleForToken(tags: number[], token: any, index: number, indexEnd: number, str: string) {
-=======
 // Alternatively just inspect the token for a .js file
 function getAtomStyleForToken(grammar: string, tags: number[], token: OmniSharp.Models.HighlightSpan, index: number, indexEnd: number, str: string) {
->>>>>>> 61f8b8b9
     var previousScopes = [];
     for (var i = index - 1; i >= 0; i--) {
         if (tags[i] > 0)
@@ -551,7 +542,6 @@
 
     var unfullfilled = sortBy(opens.concat(closes), x => x.index);
 
-<<<<<<< HEAD
     var internalIndex = index;
     for (var i = 0; i < unfullfilled.length; i++) {
         var v = unfullfilled[i];
@@ -578,14 +568,9 @@
     }
 
     function add(scope) {
-        var id = getIdForScope(scope);
-        if (id === -1)
-            return;
-=======
-    function add(scope: string) {
         var id = getIdForScope(grammar, scope);
         if (id === -1) return;
->>>>>>> 61f8b8b9
+
         if (!any(previousScopes, z => z === id)) {
             previousScopes.push(id);
         }
