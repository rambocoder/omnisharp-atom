import {CompositeDisposable, Observable, Disposable, Subject} from "rx";
import Omni = require('../../omni-sharp-server/omni');
import * as _ from "lodash";
import {SignatureView} from "../views/signature-help-view";

interface IDecoration {
    destroy();
    getMarker(): Atom.Marker;
    getProperties(): any
    setProperties(props: any);
}

class SignatureHelp implements OmniSharp.IFeature {
    private disposable: Rx.CompositeDisposable;
    private _bubble: SignatureBubble;

    public activate() {
        this.disposable = new CompositeDisposable();
        var issueRequest = new Subject<TextBuffer.Point>();
        var delayIssueRequest = new Subject<any>();

        this.disposable.add(delayIssueRequest
            .debounce(1000)
            .subscribe(() => {
                var editor = atom.workspace.getActiveTextEditor();
                var position = editor.getCursorBufferPosition();
                issueRequest.onNext(position);
            }));

        this.disposable.add(Omni.addTextEditorCommand('omnisharp-atom:signature-help',
            (e) => delayIssueRequest.onNext(null)));

        this.disposable.add(atom.commands.onWillDispatch(function(event: Event) {
            if (event.type === "autocomplete-plus:activate" || event.type === "autocomplete-plus:confirm") {
                delayIssueRequest.onNext(null);
            }
        }));

        var shouldContinue = Observable.zip(
            Omni.listener.observeSignatureHelp,
            Omni.listener.observeSignatureHelp.skip(1),
            (current, previous) => ({ current, previous }))
            .map(ctx => {
                var {current, previous} = ctx;
                if (!current.response || !current.response.Signatures || current.response.Signatures.length === 0) {
                    return false;
                }

                if (current.response && current.response.Signatures && previous.response && previous.response.Signatures) {
                    if (!_.isEqual(current.response.Signatures, previous.response.Signatures)) {
                        return false;
                    }
                }

                return true;
            })
            .startWith(true);

        this.disposable.add(Omni.switchActiveEditor((editor, cd) => {
            cd.add(issueRequest
                .flatMap((position: TextBuffer.Point) =>
                    Omni.request(editor, solution => solution.signatureHelp({
                        Line: position.row,
                        Column: position.column,
                    }))
                        .flatMap(x => shouldContinue.where(z => z).take(1).map(z => x))
                        .flatMap(response => {
                            if (response && response.Signatures && response.Signatures.length > 0) {
                                if (!this._bubble) {
                                    var disposable = editor.onDidChangeCursorPosition(
                                        //_.debounce(
                                            event => {
                                                issueRequest.onNext(event.newBufferPosition);
                                            }
                                            //, 200)
                                        );
                                    cd.add(disposable);

                                    var disposer = Disposable.create(() => {
                                        if (this._bubble) {
                                            this._bubble.dispose();
                                            this._bubble = null;
                                        }
                                        disposable.dispose();
                                    });

                                    this._bubble = new SignatureBubble(editor, disposer);
                                }
                                this._bubble.update(position, response);
                            } else {
                                if (this._bubble) {
                                    this._bubble.dispose();
                                }
                            }

                            return Observable.empty<any>();
                        }))
                .subscribe());
<<<<<<< HEAD

            cd.add(Observable.zip(
                Omni.listener.signatureHelp,
                Omni.listener.signatureHelp.skip(1),
                (current, previous) => ({ current, previous }))
                .subscribe(ctx => {
                    var {current, previous} = ctx;
                    if (!current.response || !current.response.Signatures || current.response.Signatures.length === 0) {
                        if (this._bubble) {
                            this._bubble.dispose();
                        }
                    }

                    if (current.response && current.response.Signatures && previous.response && previous.response.Signatures) {
                        if (this._bubble && !_.isEqual(current.response.Signatures, previous.response.Signatures)) {
                            this._bubble.dispose();
                        }
                    }
                }));
=======
>>>>>>> 813e7820
        }));
        this.disposable.add(issueRequest);
    }

    public dispose() {
        this.disposable.dispose();
    }

    public required = false;
    public default = false;
    public title = 'Signature Help';
    public description = 'Adds signature help to method calls.';
}
export var signatureHelp = new SignatureHelp;

class SignatureBubble implements Rx.IDisposable {
    private _decoration: IDecoration;
    private _disposable = new CompositeDisposable();
    private _element: SignatureView;
    private _path: string;
    private _marker: Atom.Marker;
    private _position: TextBuffer.Point;
    private _member: OmniSharp.Models.SignatureHelp;
    private _lineHeight: number;

    constructor(private _editor: Atom.TextEditor, disposer: Rx.IDisposable) {
        this._disposable.add(disposer);

        var editorView: HTMLElement = <any>atom.views.getView(_editor);
        editorView.classList.add('signature-help-active');

        this._disposable.add(Disposable.create(() => {
            editorView.classList.remove('signature-help-active');
        }))

        this._disposable.add(
            atom.commands.add('atom-text-editor:not(.autocomplete-active).signature-help-active',
                'core:move-up', (event) => {
                    this._element.moveIndex(-1);
                    event.stopImmediatePropagation();
                }));

        this._disposable.add(
            atom.commands.add('atom-text-editor:not(.autocomplete-active).signature-help-active',
                'core:move-down', (event) => {
                    this._element.moveIndex(1);
                    event.stopImmediatePropagation();
                }));

        this._disposable.add(
            atom.commands.add('atom-text-editor:not(.autocomplete-active).signature-help-active',
                'core:cancel', (event) => {
                    this.dispose();
                    event.stopImmediatePropagation();
                }));

        this._disposable.add(atom.config.observe('editor.fontSize', (size: number) => {
            _.defer(() => {
                this._lineHeight = _editor.getLineHeightInPixels();
                if (this._element)
                    this._element.setLineHeight(this._lineHeight);
            });
        }));
    }

    public update(position: TextBuffer.Point, member: OmniSharp.Models.SignatureHelp) {
        this._position = position;
        var range = [[position.row, position.column], [position.row, position.column]];
        if (!this._marker) {
            this._marker = (<any>this._editor).markBufferRange(range/*, { invalidate: 'inside' }*/);
            this._disposable.add(Disposable.create(() => {
                this._marker.destroy();
            }));
        } else {
            this._marker.setBufferRange(<any>range);
        }

        if (!this._element || !this._decoration) {
            this._element = new SignatureView();
            this._element.setLineHeight(this._lineHeight);
            this._decoration = <any>this._editor.decorateMarker(this._marker, { type: "overlay", class: `signature-help`, item: this._element, position: 'head' });
        }

        if (!this._member) {
            this._updateMember(member);
        }

        if (member && this._member.Signatures && member.Signatures) {
            if (!_.isEqual(member.Signatures, this._member.Signatures)) {
                this.dispose();
                return;
            }

            if (!_.isEqual(member, this._member)) {
                this._updateMember(member);
            }
        }

    }

    private _updateMember(member: OmniSharp.Models.SignatureHelp) {
        this._member = member;
        this._element.updateMember(member);
    }

    public dispose() {
        this._disposable.dispose();
    }
}<|MERGE_RESOLUTION|>--- conflicted
+++ resolved
@@ -37,8 +37,8 @@
         }));
 
         var shouldContinue = Observable.zip(
-            Omni.listener.observeSignatureHelp,
-            Omni.listener.observeSignatureHelp.skip(1),
+            Omni.listener.signatureHelp,
+            Omni.listener.signatureHelp.skip(1),
             (current, previous) => ({ current, previous }))
             .map(ctx => {
                 var {current, previous} = ctx;
@@ -96,28 +96,6 @@
                             return Observable.empty<any>();
                         }))
                 .subscribe());
-<<<<<<< HEAD
-
-            cd.add(Observable.zip(
-                Omni.listener.signatureHelp,
-                Omni.listener.signatureHelp.skip(1),
-                (current, previous) => ({ current, previous }))
-                .subscribe(ctx => {
-                    var {current, previous} = ctx;
-                    if (!current.response || !current.response.Signatures || current.response.Signatures.length === 0) {
-                        if (this._bubble) {
-                            this._bubble.dispose();
-                        }
-                    }
-
-                    if (current.response && current.response.Signatures && previous.response && previous.response.Signatures) {
-                        if (this._bubble && !_.isEqual(current.response.Signatures, previous.response.Signatures)) {
-                            this._bubble.dispose();
-                        }
-                    }
-                }));
-=======
->>>>>>> 813e7820
         }));
         this.disposable.add(issueRequest);
     }
