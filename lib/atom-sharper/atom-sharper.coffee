AtomSharperStatusBarView = require './atom-sharper-status-bar-view'
<<<<<<< HEAD
AtomSharperOutputView = require './atom-sharper-output-view'
AtomSharperProvider = require "./atom-sharper-complete-provider"
=======
AtomSharperDockView = require './atom-sharper-dock-view'
>>>>>>> 02443499
OmniSharpServer = require '../omni-sharp-server/omni-sharp-server'
Omni = require '../omni-sharp-server/omni'
_ = require "underscore"

module.exports =
  atomSharpView: null

  editorSubscription: null
  autocomplete: null
  providers: []

  activate: (state) ->
    #atom.config.setDefaults('test-status', autorun: true)
    atom.workspaceView.command "atom-sharper:toggle", => @toggle()
    atom.workspaceView.command "atom-sharper:request", _.debounce(Omni.syntaxErrors, 200)
    atom.workspaceView.command "editor:display-updated", _.debounce(Omni.syntaxErrors, 200)
    atom.workspaceView.command "atom-sharp:go-to-definition", Omni.gotoDefinition

    atom.on "omni:navigate-to", (position) =>
      atom.workspace.open(position.FileName).then (editor) ->
        editor.setCursorBufferPosition [
          position.Line && position.Line - 1
          position.Column && position.Column - 1
        ]

    atom.workspaceView.command "atom-sharp:go-to-definition", => @goToDefinition()

    createStatusEntry = =>
      @testStatusStatusBar = new AtomSharperStatusBarView
      @outputView = new AtomSharperDockView

      atom.on("omni-sharp-server:close", => @outputView.destroy())

    if atom.workspaceView.statusBar
      createStatusEntry()
    else
      atom.packages.once 'activated', ->
        createStatusEntry()

    atom.packages.activatePackage("autocomplete-plus")
      .then (pkg) =>
        @autocomplete = pkg.mainModule
        @registerProviders()

  registerProviders: ->
    @editorSubscription = atom.workspaceView.eachEditorView (editorView) =>
      if editorView.attached and not editorView.mini
        provider = AtomSharperProvider.get(editorView)
        @autocomplete.registerProviderForEditorView provider, editorView

        @providers.push provider

  toggle: ->
    OmniSharpServer.get().toggle()

  deactivate: ->
    OmniSharpServer.get().stop()
    @testStatusStatusBar?.destroy()
    @testStatusStatusBar = null
    @outputView?.destroy()
    @outputView = null

    @editorSubscription?.off()
    @editorSubscription = null

    @providers.forEach (provider) =>
      @autocomplete.unregisterProvider provider

    @providers = []

  serialize: ->
    atomSharpViewState: @atomSharpView.serialize()<|MERGE_RESOLUTION|>--- conflicted
+++ resolved
@@ -1,10 +1,6 @@
 AtomSharperStatusBarView = require './atom-sharper-status-bar-view'
-<<<<<<< HEAD
-AtomSharperOutputView = require './atom-sharper-output-view'
+AtomSharperDockView = require './atom-sharper-dock-view'
 AtomSharperProvider = require "./atom-sharper-complete-provider"
-=======
-AtomSharperDockView = require './atom-sharper-dock-view'
->>>>>>> 02443499
 OmniSharpServer = require '../omni-sharp-server/omni-sharp-server'
 Omni = require '../omni-sharp-server/omni'
 _ = require "underscore"
@@ -30,7 +26,7 @@
           position.Column && position.Column - 1
         ]
 
-    atom.workspaceView.command "atom-sharp:go-to-definition", => @goToDefinition()
+
 
     createStatusEntry = =>
       @testStatusStatusBar = new AtomSharperStatusBarView
