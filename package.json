{
  "name": "omnisharp-atom",
  "main": "./lib/omnisharp-atom/omnisharp-atom",
  "version": "0.4.4",
  "description": "Brings the wonderful OmniSharp server to powercharge Atom's C# development experience",
  "keywords": [
    "c#",
    ".net",
    "asp.net",
    "omnisharp"
  ],
  "repository": "https://github.com/OmniSharp/omnisharp-atom",
  "author": {
    "name": "Omnisharp Atom Team",
    "url": "https://github.com/OmniSharp/omnisharp-atom/graphs/contributors"
  },
  "contributors": [
    {
      "name": "Martijn Laarman",
      "url": "http://localghost.io"
    },
    {
      "name": "Stephen James",
      "url": "http://stephenjamescode.blogspot.co.uk/"
    },
    {
      "name": "Chad Tolkien",
      "url": "http://chad.tolkien.id.au/"
    },
    {
      "name": "David Driscoll",
      "url": "https://twitter.com/david_blacklite"
    },
    {
      "name": "Sam Williamson",
      "url": "https://twitter.com/sgwill"
    },
    {
      "name": "William Luu",
      "url": "https://twitter.com/willl"
    },
    {
      "name": "Jason Imison",
      "url": "https://twitter.com/jasonimison"
    }
  ],
  "license": "MIT",
  "engines": {
    "atom": ">=0.192.0 <2.0.0"
  },
  "activationCommands": [],
  "menus": [
    "atom-sharper.cson"
  ],
  "linter-package": true,
  "linter-implementation": "omnisharp-atom/linter",
  "scripts": {
    "postinstall": "tsd reinstall"
  },
  "dependencies": {
    "ansi-to-html": "~0.1.0",
    "atom-package-dependencies": "https://github.com/basarat/atom-package-dependencies/archive/cb1.tar.gz",
    "atom-space-pen-views": "^2.0.5",
    "bluebird": "~2.3.2",
    "event-kit": "0.7.2",
    "fs-plus": "^2.3.1",
<<<<<<< HEAD
    "glob": "^5.0.5",
=======
    "generator-aspnet": "0.0.32",
>>>>>>> c9e94a43
    "jquery": "^2.1.1",
    "lodash": "^3.6.0",
    "omnisharp-server-roslyn-binaries": "latest",
    "request-promise": "~0.1.2",
    "semver": "^4.2.0",
    "tsd": "~0.6.0-beta.5",
    "vue": "~0.10.6",
    "yeoman-environment": "^1.2.5",
    "yo": "^1.4.6"
  },
  "consumedServices": {
    "status-bar": {
      "versions": {
        "^1.0.0": "consumeStatusBar"
      }
    },
    "yeoman-environment": {
      "versions": {
        "^1.0.0": "consumeYeomanEnvironment"
      }
    }
  },
  "providedServices": {
    "autocomplete.provider": {
      "description": "A C# Roslyn powered autocomplete-plus provider.",
      "versions": {
        "2.0.0": "provideAutocomplete"
      }
    }
  },
  "devDependencies": {
    "coffeelint": "^1.6.0",
    "grunt": "^0.4.5",
    "grunt-coffeelint": "0.0.13",
    "grunt-contrib-watch": "^0.6.1"
  },
  "package-dependencies": {
    "autocomplete-plus": "^2.0.2",
    "language-csharp": ">=0.3.0",
    "linter": ">=0.12.0",
    "atom-yeoman": ">=0.1.5"
  }
}<|MERGE_RESOLUTION|>--- conflicted
+++ resolved
@@ -64,11 +64,8 @@
     "bluebird": "~2.3.2",
     "event-kit": "0.7.2",
     "fs-plus": "^2.3.1",
-<<<<<<< HEAD
     "glob": "^5.0.5",
-=======
     "generator-aspnet": "0.0.32",
->>>>>>> c9e94a43
     "jquery": "^2.1.1",
     "lodash": "^3.6.0",
     "omnisharp-server-roslyn-binaries": "latest",
