--- conflicted
+++ resolved
@@ -13,16 +13,12 @@
   "repository": "https://github.com/OmniSharp/omnisharp-atom",
   "license": "MIT",
   "engines": {
-<<<<<<< HEAD
-    "atom": ">0.190.0"
+    "atom": ">=0.192.0 <2.0.0"
   },
   "linter-package": true,
   "linter-implementation": "omnisharp-atom/linter",
   "scripts": {
     "postinstall": "tsd reinstall"
-=======
-    "atom": ">=0.192.0 <2.0.0"
->>>>>>> 328f5635
   },
   "linter-package": true,
   "linter-implementation": "omnisharp-atom/linter",
@@ -38,7 +34,6 @@
     "omnisharp-server-roslyn-binaries": "latest",
     "request-promise": "~0.1.2",
     "semver": "^4.2.0",
-    "vue": "~0.10.6",
     "tsd": "~0.6.0-beta.5"
   },
   "consumedServices": {
