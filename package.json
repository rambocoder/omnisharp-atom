--- conflicted
+++ resolved
@@ -73,12 +73,8 @@
     "gulp-util": "^3.0.4",
     "jquery": "^2.1.1",
     "lodash": "^3.6.0",
-<<<<<<< HEAD
     "omnisharp-client": "^1.3.8",
-=======
     "merge-stream": "^0.1.7",
-    "omnisharp-node-client": "^1.2.1",
->>>>>>> a8f44963
     "request-promise": "~0.1.2",
     "rx": "^2.5.2",
     "semver": "^4.2.0",
